# Mother of all BCI Benchmark

Reproducible Research in BCI has a long way to go. While many BCI datasets are made freely available, researchers do not publish code, and reproducing results required to benchmark new algorithms turns out to be more tricky than it should be. Performances can be significantly impacted by parameters of the preprocessing steps, toolboxes used and implementation “tricks” that are almost never reported in the literature. As a results, there is no comprehensive benchmark of BCI algorithm, and newcomers are spending a tremendous amount of time browsing literature to find out what algorithm works best and on which dataset.

The Goal of this project is to build a comprehensive benchmark of popular BCI algorithms applied on an extensive list of freely available EEG dataset. The code will be made available on github, serving as a reference point for the future algorithmic developments. Algorithms can be ranked and promoted on a website, providing a clear picture of the different solutions available in the field.

This project will be successful when we read in an abstract “ … the proposed method obtained a score of 89% on the MOABB (Mother of All BCI Benchmark), outperforming the state of the art by 5%  ...”

# Disclaimer

**This is work in progress. API will change significantly (as well as the results of the benchmark).**

# Install

`python setup.py develop`

# requirements

<<<<<<< HEAD
mne
numpy
scipy
scikit-learn
matplotlib
seaborn
pandas
=======
### MNE

Many of the datasets are currently made available through an ongoing MNE PR : https://github.com/mne-tools/mne-python/pull/4019

to have access to the datasets, please checkout the corresponding branch.
https://help.github.com/articles/checking-out-pull-requests-locally/
>>>>>>> a3aba215

you can do that following this process :

Uninstall mne

`pip uninstall mne`

clone mne and switch branch

```
git clone git@github.com:mne-tools/mne-python.git
cd mne-python
git fetch origin pull/4019/head:bnci_mi
git checkout bnci_mi
```

install the dev version

`python setup.py develop`

### pyriemann

Same process for pyriemann, you need version from the sources.

```
pip uninstall pyriemann
git clone git@github.com:alexandrebarachant/pyRiemann.git
cd pyriemann
python setup.py develop
```

# supported datasets

Currently, there are 9 motor Imagery dataset supported, and all of them can be downloaded automatically through the MOABB interface. For more information on the ones not available through the BNCI Horizons 2020 project, see below:

- *Alex_mi* : can be downloaded [here](https://zenodo.org/record/806023)
- *OpenvibeMI* : can be downloaded [here](http://openvibe.inria.fr/datasets-downloads/)
- *gigadb_mi* : can be downloaded [here](ftp://climb.genomics.cn/pub/10.5524/100001_101000/100295/mat_data/)
- *bbci_eeg_fnirs* : can be downloaded [here](http://doc.ml.tu-berlin.de/hBCI/)

### Submit a new dataset

you can submit new dataset by filling this [form](https://docs.google.com/forms/d/e/1FAIpQLScxbpqK4omKsUs4tA2XpfeHJATo_SbYvT0hpxoeKDb5k_TZvQ/viewform). Please check first that the algorithm is not in the [list](https://docs.google.com/spreadsheets/d/1fQNFXGu1J1yJ9jFCer9EQQatjCPJWg7O-uCGF0Z4PiM/edit).  

# Architecture and main concepts

there is 3 main concepts in the MOABB: the datasets, the context and the pipelines.

### datasets

A dataset handle and abstract low level access to the data. the dataset will takes data stored locally, in the format in which they have been downloaded, and will convert them into a MNE raw object.

### contexts

A context define how the raw data will be converted to trials ready to be processed by a decoding algorithm. The context also define how performances are evaluates, i.e. define the cross-validation procedure and the metric used.
A single dataset can lead to multiple context. For example, a multi-class dataset can be evaluated as a multi-class problem, or as multiples binary classification problem. Similarly, we can have a within subject evaluation context or a cross-subject evaluation.

### pipelines

Pipeline defines all steps required by an algorithm to obtain predictions. Pipelines are typically a chain of sklearn compatible transformers and end with an sklearn compatible estimator.
See [Pipelines](http://scikit-learn.org/stable/modules/generated/sklearn.pipeline.Pipeline.html) for more info.

![archi](architecture.png)

# How to contribute

1. Look for open issues or open one.
2. Discuss the problem and or propose a solution.
3. Fork this repository and implement the solution.
4. Create a pull request, iterate until it is merged.<|MERGE_RESOLUTION|>--- conflicted
+++ resolved
@@ -16,7 +16,6 @@
 
 # requirements
 
-<<<<<<< HEAD
 mne
 numpy
 scipy
@@ -24,44 +23,7 @@
 matplotlib
 seaborn
 pandas
-=======
-### MNE
-
-Many of the datasets are currently made available through an ongoing MNE PR : https://github.com/mne-tools/mne-python/pull/4019
-
-to have access to the datasets, please checkout the corresponding branch.
-https://help.github.com/articles/checking-out-pull-requests-locally/
->>>>>>> a3aba215
-
-you can do that following this process :
-
-Uninstall mne
-
-`pip uninstall mne`
-
-clone mne and switch branch
-
-```
-git clone git@github.com:mne-tools/mne-python.git
-cd mne-python
-git fetch origin pull/4019/head:bnci_mi
-git checkout bnci_mi
-```
-
-install the dev version
-
-`python setup.py develop`
-
-### pyriemann
-
-Same process for pyriemann, you need version from the sources.
-
-```
-pip uninstall pyriemann
-git clone git@github.com:alexandrebarachant/pyRiemann.git
-cd pyriemann
-python setup.py develop
-```
+pyriemann
 
 # supported datasets
 
