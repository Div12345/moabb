import mne
from moabb.datasets.base import BaseDataset
from moabb.datasets import download as dl
import os
import glob
import zipfile
import yaml

BI2013a_URL = 'https://zenodo.org/record/1494240/files/'


class bi2013a(BaseDataset):
    '''P300 dataset bi2013a from a "Brain Invaders" experiment (2013)
    carried-out at University of Grenoble Alpes.

    Dataset following the setup from [1]_.

    **Dataset Description**

    This dataset concerns an experiment carried out at GIPSA-lab
    (University of Grenoble Alpes, CNRS, Grenoble-INP) in 2013.
    Principal Investigators: Erwan Vaineau, Dr. Alexandre Barachant
    Scientific Supervisor :  Dr. Marco Congedo
    Technical Supervisor : Anton Andreev

    The experiment uses the Brain Invaders P300-based Brain-Computer Interface
    [7], which uses the Open-ViBE platform for on-line EEG data acquisition and
    processing [1, 9]. For classification purposes the Brain Invaders
    implements on-line Riemannian MDM classifiers [2, 3, 4, 6]. This experiment
    features both a training-test (classical) mode of operation and a
    calibration-less mode of operation [4, 5, 6].

    The recordings concerned 24 subjects in total. Subjects 1 to 7 participated
    to eight sessions, run in different days, subject 8 to 24 participated to
    one session. Each session consisted in two runs, one in a Non-Adaptive
    (classical) and one in an Adaptive (calibration-less) mode of operation.
    The order of the runs was randomized for each session. In both runs there
    was a Training (calibration) phase and an Online phase, always passed in
    this order. In the non-Adaptive run the data from the Training phase was
    used for classifying the trials on the Online phase using the training-test
    version of the MDM algorithm [3, 4]. In the Adaptive run, the data from the
    training phase was not used at all, instead the classifier was initialized
    with generic class geometric means and continuously adapted to the incoming
    data using the Riemannian method explained in [4]. Subjects were completely
    blind to the mode of operation and the two runs appeared to them identical.

    In the Brain Invaders P300 paradigm, a repetition is composed of 12
    flashes, of which 2 include the Target symbol (Target flashes) and 10 do
    not (non-Target flash). Please see [7] for a description of the paradigm.
    For this experiment, in the Training phases the number of flashes is fixed
    (80 Target flashes and 400 non-Target flashes). In the Online phases the
    number of Target and non-Target still are in a ratio 1/5, however their
    number is variable because the Brain Invaders works with a fixed number of
    game levels, however the number of repetitions needed to destroy the target
    (hence to proceed to the next level) depends on the user’s performance
    [4, 5]. In any case, since the classes are unbalanced, an appropriate score
    must be used for quantifying the performance of classification methods
    (e.g., balanced accuracy, AUC methods, etc).

    Data were acquired with a Nexus (TMSi, The Netherlands) EEG amplifier:
    - Sampling Frequency: 512 samples per second
    - Digital Filter: no
    - Electrodes:  16 wet Silver/Silver Chloride electrodes positioned at
      FP1, FP2, F5, AFz, F6, T7, Cz, T8, P7, P3, Pz, P4, P8, O1, Oz, O2
      according to the 10/20 international system.
    - Reference: left ear-lobe.
    - Ground: N/A.

    References
    ----------

    .. [1] Arrouët C, Congedo M, Marvie J-E, Lamarche F, Lècuyer A, Arnaldi B
           (2005) Open-ViBE: a 3D Platform for Real-Time Neuroscience.
           Journal of Neurotherapy, 9(1), 3-25.
    .. [2] Barachant A, Bonnet S, Congedo M, Jutten C (2013) Classification of
           covariance matrices using a Riemannian-based kernel for BCI
           applications. Neurocomputing 112, 172-178.
    .. [3] Barachant A, Bonnet S, Congedo M, Jutten C (2012) Multi-Class Brain
           Computer Interface, Classification by Riemannian Geometry.
           IEEE Transactions on Biomedical Engineering 59(4), 920-928
    .. [4] Barachant A, Congedo M (2014) A Plug & Play P300 BCI using
           Information Geometry.
           arXiv:1409.0107.
    .. [5] Congedo M, Barachant A, Andreev A (2013) A New Generation of
           Brain-Computer Interface Based on Riemannian Geometry.
           arXiv:1310.8115.
    .. [6] Congedo M, Barachant A, Bhatia R (2017) Riemannian Geometry for
           EEG-based Brain-Computer Interfaces; a Primer and a Review.
           Brain-Computer Interfaces, 4(3), 155-174.
    .. [7] Congedo M, Goyat M, Tarrin N, Ionescu G, Rivet B,Varnet L, Rivet B,
           Phlypo R, Jrad N, Acquadro M, Jutten C (2011) “Brain Invaders”: a
           prototype of an open-source P300-based video game working with the
           OpenViBE platform. Proc. IBCI Conf., Graz, Austria, 280-283.
    .. [8] Congedo M, Korczowski L, Delorme A, Lopes da Silva F. (2016)
           Spatio-temporal common pattern: A companion method for ERP analysis
           in the time domain. Journal of Neuroscience Methods, 267, 74-88.
    .. [9] Renard Y, Lotte F, Gibert G, Congedo M, Maby E, Delannoy V, Bertrand
           O, Lécuyer A (2010) OpenViBE: An Open-Source Software Platform to
           Design, Test and Use Brain-Computer Interfaces in Real and Virtual
           Environments. PRESENCE : Teleoperators and Virtual Environments
           19(1), 35-53.
    '''

    def __init__(
            self,
            NonAdaptive=True,
            Adaptive=False,
            Training=True,
            Online=False):
        super().__init__(
            subjects=list(range(1, 24 + 1)),
<<<<<<< HEAD
            sessions_per_subject='varying',
            events=dict(Target=1, NonTarget=2),
=======
            sessions_per_subject=1,
            events=dict(Target=33285, NonTarget=33286),
>>>>>>> 065ffc24
            code='Brain Invaders 2013a',
            interval=[0, 1],
            paradigm='p300',
            doi='')

        self.adaptive = Adaptive
        self.nonadaptive = NonAdaptive
        self.training = Training
        self.online = Online

    def _get_single_subject_data(self, subject):
        """return data for a single subject"""

        file_path_list = self.data_path(subject)
        sessions = {}
        for file_path in file_path_list:

            session_number = file_path.split(os.sep)[-2].strip('Session')
            session_name = 'session_' + session_number
            if session_name not in sessions.keys():
                sessions[session_name] = {}

            run_number = file_path.split(os.sep)[-1]
            run_number = run_number.split('_')[-1]
            run_number = run_number.split('.gdf')[0]
            run_name = 'run_' + run_number

            raw_original = mne.io.read_raw_gdf(file_path,
                                               preload=True)
            raw_original.rename_channels({'FP1': 'Fp1', 'FP2': 'Fp2'})
            raw_original.set_montage(mne.channels.make_standard_montage('standard_1020'))

            sessions[session_name][run_name] = raw_original

        return sessions

    def data_path(self, subject, path=None, force_update=False,
                  update_path=None, verbose=None):

        if subject not in self.subject_list:
            raise(ValueError("Invalid subject number"))

        # check if has the .zip
        url = '{:s}subject{:d}.zip'.format(BI2013a_URL, subject)
        path_zip = dl.data_path(url, 'BRAININVADERS')
        path_folder = path_zip.strip('subject{:d}.zip'.format(subject))

        # check if has to unzip
        if not(os.path.isdir(path_folder + 'subject{:d}'.format(subject))):
            print('unzip', path_zip)
            zip_ref = zipfile.ZipFile(path_zip, "r")
            zip_ref.extractall(path_folder)

        # filter the data regarding the experimental conditions
        meta_file = os.path.join('subject{:d}'.format(subject), 'meta.yml')
        meta_path = path_folder + meta_file
        with open(meta_path, 'r') as stream:
            meta = yaml.load(stream)
        conditions = []
        if self.adaptive:
            conditions = conditions + ['adaptive']
        if self.nonadaptive:
            conditions = conditions + ['nonadaptive']
        types = []
        if self.training:
            types = types + ['training']
        if self.online:
            types = types + ['online']
        filenames = []
        for run in meta['runs']:
            run_condition = run['experimental_condition']
            run_type = run['type']
            if (run_condition in conditions) and (run_type in types):
                filenames = filenames + [run['filename']]

        # list the filepaths for this subject
        subject_paths = []
        for filename in filenames:
            subject_paths = subject_paths + \
                glob.glob(os.path.join(path_folder, 'subject{:d}'.format(subject), 'Session*', filename)) # noqa
        return subject_paths<|MERGE_RESOLUTION|>--- conflicted
+++ resolved
@@ -109,13 +109,8 @@
             Online=False):
         super().__init__(
             subjects=list(range(1, 24 + 1)),
-<<<<<<< HEAD
-            sessions_per_subject='varying',
+            sessions_per_subject=1,
             events=dict(Target=1, NonTarget=2),
-=======
-            sessions_per_subject=1,
-            events=dict(Target=33285, NonTarget=33286),
->>>>>>> 065ffc24
             code='Brain Invaders 2013a',
             interval=[0, 1],
             paradigm='p300',
