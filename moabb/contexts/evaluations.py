--- conflicted
+++ resolved
@@ -16,12 +16,7 @@
     '''
 
     def extract_data_from_cont(self, ep_list, event_id):
-<<<<<<< HEAD
-        skip = False
-        event_epochs = dict(zip(event_id.keys(), [[]] * len(event_id)))
-=======
         event_epochs = {key: [] for key in event_id.keys()}
->>>>>>> 3473b601
         for epoch in ep_list:
             for key in event_id.keys():
                 if key in epoch.event_id.keys():
