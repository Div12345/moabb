.. currentmodule:: moabb

# Mother of all BCI Benchmarks

![banner](images/M.png)

<p align=center>
<<<<<<< HEAD
  Build a comprehensive benchmark of popular Brain-Computer Interface (BCI) algorithms applied on an extensive list of freely available EEG datasets.
=======
  Build a comprehensive benchmark of popular Brain-Computer Interface ([BCI](https://en.wikipedia.org/wiki/Brain%E2%80%93computer_interface)) algorithms applied on an extensive list of freely available EEG datasets.
>>>>>>> a7f66ea5
</p>

## Disclaimer

**This is an open science project that may evolve depending on the need of the
community.**

[![Build Status](https://github.com/NeuroTechX/moabb/workflows/Test/badge.svg)](https://github.com/NeuroTechX/moabb/actions?query=branch%3Amaster)
[![Code style: black](https://img.shields.io/badge/code%20style-black-000000.svg)](https://github.com/psf/black)
[![PyPI](https://img.shields.io/pypi/v/moabb?color=blue&style=plastic)](https://img.shields.io/pypi/v/moabb)
[![Downloads](https://pepy.tech/badge/moabb)](https://pepy.tech/project/moabb)

## Welcome!

Thank you for visiting the Mother of all BCI Benchmark documentation and associated
[GitHub repository](https://github.com/NeuroTechX/moabb)

This document is a hub to give you some information about the project. Jump straight to
one of the sections below, or just scroll down to find out more.

- [What are we doing? (And why?)](#what-are-we-doing)
- [Installation](#installation)
- [Running](#running)
- [Supported datasets](#supported-datasets)
- [Who are we?](#who-are-we)
- [Get in touch](#contact-us)
- [Documentation](#documentation)
- [Architecture and main concepts](#architecture-and-main-concepts)
- [Citing MOABB and related publications](#citing-moabb-and-related-publications)

## What are we doing?

### The problem

[Brain-Computer Interfaces](https://en.wikipedia.org/wiki/Brain%E2%80%93computer_interface)
allow to interact with a computer using brain signals. In this project, we focus mostly on
electroencephalographic signals
([EEG](https://en.wikipedia.org/wiki/Electroencephalography)), that is a very active
research domain, with worldwide scientific contributions. Still:

- Reproducible Research in BCI has a long way to go.
- While many BCI datasets are made freely available, researchers do not publish code, and
  reproducing results required to benchmark new algorithms turns out to be trickier than
  it should be.
- Performances can be significantly impacted by parameters of the preprocessing steps,
  toolboxes used and implementation “tricks” that are almost never reported in the
  literature.

As a result, there is no comprehensive benchmark of BCI algorithms, and newcomers are
spending a tremendous amount of time browsing literature to find out what algorithm works
best and on which dataset.

### The solution

The Mother of all BCI Benchmarks allows to:

- Build a comprehensive benchmark of popular BCI algorithms applied on an extensive list
  of freely available EEG datasets.
- The code will be made available on github, serving as a reference point for the future
  algorithmic developments.
- Algorithms can be ranked and promoted on a website, providing a clear picture of the
  different solutions available in the field.

This project will be successful when we read in an abstract “ … the proposed method
obtained a score of 89% on the MOABB (Mother of All BCI Benchmarks), outperforming the
state of the art by 5% ...”.

## Installation

### Pip installation

To use MOABB, you could simply do: \
`pip install MOABB` \
See [Troubleshooting](#Troubleshooting) section if you have a problem.

### Manual installation

You could fork or clone the repository and go to the downloaded directory, then run:

1. install `poetry` (only once per machine):\
   `curl -sSL https://raw.githubusercontent.com/python-poetry/poetry/master/get-poetry.py | python -`\
   or [checkout installation instruction](https://python-poetry.org/docs/#installation) or
   use [conda forge version](https://anaconda.org/conda-forge/poetry)
1. (Optional, skip if not sure) Disable automatic environment creation:\
   `poetry config virtualenvs.create false`
1. install all dependencies in one command (have to be run in the project directory):\
   `poetry install`

See
[contributors' guidelines](https://github.com/NeuroTechX/moabb/blob/master/CONTRIBUTING.md)
for detailed explanation.

### Requirements we use

See `pyproject.toml` file for full list of dependencies

## Running

### Verify Installation

To ensure it is running correctly, you can also run

```
python -m unittest moabb.tests
```

once it is installed.

### Use MOABB

First, you could take a look at our [tutorials](./auto_tutorials/index.html) that cover
the most important concepts and use cases. Also, we have a gallery of
[examples](./auto_examples/index.html) available.

### Troubleshooting

Currently pip install moabb fails when pip version < 21, e.g. with 20.0.2 due to an `idna`
package conflict. Newer pip versions resolve this conflict automatically. To fix this you
can upgrade your pip version using: `pip install -U pip` before installing `moabb`.

## Supported datasets

The list of supported datasets can be found here :
http://moabb.neurotechx.com/docs/datasets.html

### Submit a new dataset

you can submit a new dataset by mentioning it to this
[issue](https://github.com/NeuroTechX/moabb/issues/1). The datasets currently on our radar
can be seen [here] (https://github.com/NeuroTechX/moabb/wiki/Datasets-Support)

## Who are we?

The founders of the Mother of all BCI Benchmarks are [Alexander Barachant][link_alex_b]
and [Vinay Jayaram][link_vinay]. This project is under the umbrella of
[NeuroTechX][link_neurotechx], the international community for NeuroTech enthusiasts. The
project is currently maintained by [Sylvain Chevallier][link_sylvain].

### What do we need?

**You**! In whatever way you can help.

We need expertise in programming, user experience, software sustainability, documentation
and technical writing and project management.

We'd love your feedback along the way.

Our primary goal is to build a comprehensive benchmark of popular BCI algorithms applied
on an extensive list of freely available EEG datasets, and we're excited to support the
professional development of any and all of our contributors. If you're looking to learn to
code, try out working collaboratively, or translate your skills to the digital domain,
we're here to help.

### Get involved

If you think you can help in any of the areas listed above (and we bet you can) or in any
of the many areas that we haven't yet thought of (and here we're _sure_ you can) then
please check out our
[contributors' guidelines](https://github.com/NeuroTechX/moabb/blob/master/CONTRIBUTING.md)
and our [roadmap](https://github.com/NeuroTechX/moabb/blob/master/ROADMAP.md).

Please note that it's very important to us that we maintain a positive and supportive
environment for everyone who wants to participate. When you join us we ask that you follow
our [code of conduct](https://github.com/NeuroTechX/moabb/blob/master/CODE_OF_CONDUCT.md)
in all interactions both on and offline.

## Contact us

If you want to report a problem or suggest an enhancement, we'd love for you to
[open an issue](https://github.com/NeuroTechX/moabb/issues) at this github repository
because then we can get right on it.

For a less formal discussion or exchanging ideas, you can also reach us on the [Gitter
channel][link_gitter] or join our weekly office hours! This an open video meeting
happening on a [regular basis](https://github.com/NeuroTechX/moabb/issues/191), please ask
the link on the gitter channel. We are also on NeuroTechX slack channel
[#moabb][link_neurotechx_signup].

## Architecture and Main Concepts

![architecture](images/architecture.png)

There are 4 main concepts in the MOABB: the datasets, the paradigm, the evaluation, and
the pipelines. In addition, we offer statistical and visualization utilities to simplify
the workflow.

### Datasets

A dataset handles and abstracts low-level access to the data. The dataset will read data
stored locally, in the format in which they have been downloaded, and will convert them
into a MNE raw object. There are options to pool all the different recording sessions per
subject or to evaluate them separately.

### Paradigm

A paradigm defines how the raw data will be converted to trials ready to be processed by a
decoding algorithm. This is a function of the paradigm used, i.e. in motor imagery one can
have two-class, multi-class, or continuous paradigms; similarly, different preprocessing
is necessary for ERP vs ERD paradigms.

### Evaluations

An evaluation defines how we go from trials per subject and session to a generalization
statistic (AUC score, f-score, accuracy, etc) -- it can be either within-recording-session
accuracy, across-session within-subject accuracy, across-subject accuracy, or other
transfer learning settings.

### Pipelines

Pipeline defines all steps required by an algorithm to obtain predictions. Pipelines are
typically a chain of sklearn compatible transformers and end with a sklearn compatible
estimator. See
[Pipelines](http://scikit-learn.org/stable/modules/generated/sklearn.pipeline.Pipeline.html)
for more info.

### Statistics and visualization

Once an evaluation has been run, the raw results are returned as a DataFrame. This can be
further processed via the following commands to generate some basic visualization and
statistical comparisons:

```
from moabb.analysis import analyze

results = evaluation.process(pipeline_dict)
analyze(results)
```

## Citing MOABB and related publications

To cite MOABB, you could use the following paper:

- Vinay Jayaram and Alexandre Barachant. MOABB: trustworthy algorithm benchmarking for
  BCIs. Journal of neural engineering 15.6 (2018): 066011.
  [DOI:10.1088/1741-2552](https://doi.org/10.1088/1741-2552/aadea0)

If you publish a paper using MOABB, please contact us on [gitter][link_gitter] or open an
issue, and we will add your paper to the
[dedicated wiki page](https://github.com/NeuroTechX/moabb/wiki/MOABB-bibliography).

## Thank You

Thank you so much (Danke schön! Merci beaucoup!) for visiting the project and we do hope
that you'll join us on this amazing journey to build a comprehensive benchmark of popular
BCI algorithms applied on an extensive list of freely available EEG datasets.

[link_alex_b]: http://alexandre.barachant.org/
[link_vinay]: https://ei.is.tuebingen.mpg.de/~vjayaram
[link_neurotechx]: http://neurotechx.com/
[link_sylvain]: https://sylvchev.github.io/
[link_neurotechx_signup]: https://neurotechx.com/
[link_gitter]: https://gitter.im/moabb_dev/community
[link_moabb_docs]: http://moabb.neurotechx.com/docs/index.html
[link_arxiv]: https://arxiv.org/abs/1805.06427
[link_jne]: http://iopscience.iop.org/article/10.1088/1741-2552/aadea0/meta<|MERGE_RESOLUTION|>--- conflicted
+++ resolved
@@ -5,11 +5,7 @@
 ![banner](images/M.png)
 
 <p align=center>
-<<<<<<< HEAD
-  Build a comprehensive benchmark of popular Brain-Computer Interface (BCI) algorithms applied on an extensive list of freely available EEG datasets.
-=======
-  Build a comprehensive benchmark of popular Brain-Computer Interface ([BCI](https://en.wikipedia.org/wiki/Brain%E2%80%93computer_interface)) algorithms applied on an extensive list of freely available EEG datasets.
->>>>>>> a7f66ea5
+n  Build a comprehensive benchmark of popular Brain-Computer Interface (BCI) algorithms applied on an extensive list of freely available EEG datasets.
 </p>
 
 ## Disclaimer
